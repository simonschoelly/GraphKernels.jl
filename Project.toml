--- conflicted
+++ resolved
@@ -11,11 +11,8 @@
 Statistics = "10745b16-79ce-11e8-11f9-7d13ad32a3b2"
 
 [compat]
-<<<<<<< HEAD
 LIBSVM = "0.6"
-=======
 LightGraphs = "1.3"
->>>>>>> 619f215c
 julia = "1.5"
 
 [extras]
